<!--
  ADOBE CONFIDENTIAL
  Copyright 2020 Adobe
  All Rights Reserved.

  NOTICE: All information contained herein is, and remains
  the property of Adobe and its suppliers, if any. The intellectual
  and technical concepts contained herein are proprietary to Adobe
  and its suppliers and are protected by all applicable intellectual
  property laws, including trade secret and copyright laws.
  Dissemination of this information or reproduction of this material
  is strictly forbidden unless prior written permission is obtained
  from Adobe.
-->
<script lang="ts">
  import { DEFAULT_LOCALE } from '$lib/i18n';
  import { getBadgeProps, getManifest } from '$lib/node';
  import {
    selectEditsAndActivityExists,
    selectFormattedDate,
    selectFormattedGenerator,
    selectIsBeta,
    selectIsOriginal,
    selectReviewRatings,
    selectWeb3,
    selectWebsite,
  } from '$lib/sdk';
  import { selectGenerativeInfo } from '$lib/selectGenerativeInfo';
  import {
    selectEditsAndActivity,
    selectProducer,
    selectSocialAccounts,
  } from 'c2pa';
  import { locale, _ } from 'svelte-i18n';
  import AlertOutlineIcon from '../../assets/svg/color/alert-outline.svg?component';
  import AiModelIcon from '../../assets/svg/monochrome/ai-model.svg?component';
  import InfoIcon from '../../assets/svg/monochrome/info.svg?component';
  import type { HierarchyTreeNode } from '../stores';
  import { navigateToChild, unknownLearnMoreUrl } from '../stores';
  import FormattedDateTime from './FormattedDateTime.svelte';
  import AboutSection from './inspect/AboutSection.svelte';
  import ProviderIcon from './inspect/ProviderIcon.svelte';
  import Thumbnail from './Thumbnail.svelte';
  import Web3Address from './Web3Address.svelte';

  export let node: HierarchyTreeNode;

  $: currentLocale = $locale || DEFAULT_LOCALE;
  $: manifest = getManifest(node);
  $: isOriginal = selectIsOriginal(manifest);
  $: generator = selectFormattedGenerator(manifest);
  $: issuer = manifest?.signatureInfo.issuer;
  $: sigDate = selectFormattedDate(manifest);
  $: producer = selectProducer(manifest);
  $: isBeta = selectIsBeta(manifest);
  $: website = selectWebsite(manifest);
  $: socialAccounts = selectSocialAccounts(manifest);
  $: web3Addresses = selectWeb3(manifest);
  $: ratings = selectReviewRatings(manifest);
  $: hasEditsAndActivity = selectEditsAndActivityExists(manifest);
  $: generativeInfo = selectGenerativeInfo(manifest);
  $: isGenerated = !!generativeInfo?.modelName;
</script>

<div>
  <dl>
    <AboutSection
      title={$_('comp.about.signedBy')}
      helper={$_('comp.about.signedBy.helpText')}>
      <dd class="flex space-x-2 !mb-0 " data-test-id="about.signed-by">
        <div class="relative top-0.5">
          <ProviderIcon provider={issuer} />
        </div>
        <div>
          {issuer ?? ''}
          <div data-test-id="about.signed-on">
            {#if sigDate}
              <FormattedDateTime {sigDate} />
            {/if}
          </div>
        </div>
      </dd>
    </AboutSection>
  </dl>
</div>
{#if isGenerated}
  <div>
    <dl data-test-id="about.content-summary">
      <AboutSection title={$_('comp.about.contentSummary')}>
        <dd class="flex space-x-2">
          <div class="relative top-0.5">
            <InfoIcon width="16px" height="16px" />
          </div>
          <div class="break-word">
            {$_('comp.about.contentSummary.createdWithAi')}
          </div>
        </dd>
      </AboutSection>
    </dl>
  </div>
  <div>
    <dl data-test-id="about.ai-model-used">
      <AboutSection title={$_('comp.about.aiModelUsed')}>
        <dd class="flex space-x-2">
          <div class="relative top-0.5">
<<<<<<< HEAD
            <AiModelIcon width="16px" height="16px" />
=======
            <ProviderIcon
              provider={generativeInfo.modelName}
              fallbackIcon={AiModelIcon} />
>>>>>>> 55882a70
          </div>
          <div class="break-word">
            {generativeInfo.modelName}
            {generativeInfo.modelVersion}
          </div>
        </dd>
      </AboutSection>
    </dl>
  </div>
{/if}
{#if producer}
  <div>
    <dl>
      <AboutSection
        title={$_('comp.about.producedBy')}
        helper={$_('comp.about.producedBy.helpText')}>
        <dl data-test-id="about.produced-by">
          <dd>{producer.name}</dd>
        </dl>
      </AboutSection>
    </dl>
  </div>
{/if}
{#if website}
  <div>
    <AboutSection
      title={$_('comp.about.website')}
      helper={$_('comp.about.website.helpText')}>
      <dl>
        <dd class="truncate">
          <a href={website} target="_blank" rel="noreferrer" class="link"
            >{website}</a>
        </dd>
      </dl>
    </AboutSection>
  </div>
{/if}
{#if socialAccounts?.length || web3Addresses?.length}
  <div class="space-y-4">
    {#if socialAccounts?.length}
      <dl>
        <AboutSection
          title={$_('comp.about.social')}
          helper={$_('comp.about.social.helpText')}>
          <dd class="accounts">
            {#each socialAccounts as account (account['@id'])}
              <div class="relative top-0.5">
                <ProviderIcon provider={account['@id']} class="mr-2" />
              </div>
              <a
                href={account['@id']}
                target="_blank"
                rel="noreferrer"
                class="link"
                data-test-id="about.social-accounts.link">@{account.name}</a>
            {/each}
          </dd>
        </AboutSection>
      </dl>
    {/if}
    {#if web3Addresses?.length}
      <dl>
        <AboutSection
          title={$_('comp.about.web3')}
          helper={$_('comp.about.web3.helpText')}>
          {#each web3Addresses as [type, [address]]}
            <div class="pb-1">
              <Web3Address {type} {address} />
            </div>
          {/each}
        </AboutSection>
      </dl>
    {/if}
  </div>
{/if}
<div>
  <dl data-test-id="about.produced-with">
    <AboutSection
      title={$_('comp.about.producedWith')}
      helper={$_('comp.about.producedWith.helpText')}>
      <dd class="flex">
        <div class="relative top-0.5">
          <ProviderIcon provider={generator} class="mr-2" />
        </div>
        <div class="break-word">
          <div>{generator}</div>
          {#if isBeta}
            <div class="text-gray-700">
              {$_('comp.about.producedWith.contentCredentialsBeta')}
            </div>
          {/if}
        </div>
      </dd>
    </AboutSection>
  </dl>
</div>
{#if hasEditsAndActivity}
  <AboutSection
    title={$_('comp.about.editsActivity.header')}
    helper={$_('comp.about.editsActivity.helpText')}>
    {#await selectEditsAndActivity(manifest, currentLocale) then categories}
      {#if categories?.length > 0}
        <div>
          <dl>
            {#if ratings.hasUnknownActions || ratings.wasPossiblyModified}
              <dd data-test-id="about.unknownActionsAlert" class="flex mt-1">
                <div class="relative top-0.5">
                  <AlertOutlineIcon width="16px" height="16px" class="mr-2" />
                </div>
                <div class="italic text-gray-900">
                  <span
                    >{$_('comp.contentCredentialsError.unknownActions')}</span>
                  <a
                    href={$unknownLearnMoreUrl}
                    target="_blank"
                    rel="noreferrer"
                    class="link"
                    >{$_('comp.contentCredentialsError.learnMore')}</a>
                </div>
              </dd>
            {/if}
            <dd
              class="edits-and-activity-list"
              data-test-id="about.edits-and-activity">
              {#each categories as category}
                <div class="theme-spectrum mb-2">
                  <dt class="flex items-center">
                    {#if category.icon}
                      <img
                        src={category.icon}
                        alt={category.label}
                        class="mr-2 w-4" />
                    {/if}
                    <span class="edits-and-activity-label">
                      {category.label}
                    </span>
                  </dt>
                  <dd
                    class={category.icon
                      ? ' text-gray-700 text-[13px] ml-6'
                      : ' text-gray-700 text-[13px] ml-0'}>
                    {category.description}
                  </dd>
                </div>
              {/each}
            </dd>
          </dl>
        </div>
      {:else}
        <div>{$_('comp.about.editsActivity.none')}</div>
      {/if}
    {/await}
  </AboutSection>
{/if}
{#if !isOriginal}
  <AboutSection
    title={$_('comp.about.assets.header')}
    helper={$_('comp.about.assets.helpText')}>
    <dl data-test-id="about.assets">
      <dd class="pt-2 pb-1">
        {#if node.children?.length}
          <div class="assets-used">
            {#each node.children as childNode}
              <button
                class="w-12 h-12 cursor-pointer"
                on:click={() => navigateToChild(childNode.data.loc)}>
                <Thumbnail node={childNode} {...getBadgeProps(childNode)} />
              </button>
            {/each}
          </div>
        {:else}
          {$_('comp.about.none')}
        {/if}
      </dd>
    </dl>
  </AboutSection>
{/if}

<style lang="postcss">
  .assets-used {
    @apply grid gap-3;
    grid-template-columns: repeat(auto-fit, 48px);
  }
  .accounts {
    @apply grid gap-x-2 gap-y-1 items-center;
    grid-template-columns: 16px auto;
  }

  .edits-and-activity-list {
    @apply flex flex-col p-0 m-0 overflow-hidden gap-[6px];
    list-style: none;
  }

  .edits-and-activity-label {
    @apply overflow-hidden whitespace-nowrap text-[15px] text-gray-900;
    text-overflow: ellipsis;
  }
</style><|MERGE_RESOLUTION|>--- conflicted
+++ resolved
@@ -103,13 +103,9 @@
       <AboutSection title={$_('comp.about.aiModelUsed')}>
         <dd class="flex space-x-2">
           <div class="relative top-0.5">
-<<<<<<< HEAD
-            <AiModelIcon width="16px" height="16px" />
-=======
             <ProviderIcon
               provider={generativeInfo.modelName}
               fallbackIcon={AiModelIcon} />
->>>>>>> 55882a70
           </div>
           <div class="break-word">
             {generativeInfo.modelName}
