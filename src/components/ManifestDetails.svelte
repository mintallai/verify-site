<!--
  ADOBE CONFIDENTIAL
  Copyright 2020 Adobe
  All Rights Reserved.

  NOTICE: All information contained herein is, and remains
  the property of Adobe and its suppliers, if any. The intellectual
  and technical concepts contained herein are proprietary to Adobe
  and its suppliers and are protected by all applicable intellectual
  property laws, including trade secret and copyright laws.
  Dissemination of this information or reproduction of this material
  is strictly forbidden unless prior written permission is obtained
  from Adobe.
-->
<script lang="ts">
  import { _, date, time, locale } from 'svelte-i18n';
  import OriginalCreation from './inspect/OriginalCreation.svelte';
  import ProviderIcon from './inspect/ProviderIcon.svelte';
  import AlertOutlineIcon from '../../assets/svg/color/alert-outline.svg';
  import Thumbnail from './Thumbnail.svelte';
  import Web3Address from './Web3Address.svelte';
  import { getFaqUrl, navigateToChild } from '../stores';
  import { DEFAULT_LOCALE } from '../lib/i18n';
  import {
    getManifest,
    getBadgeProps,
    getIsOriginal,
    getReviewRatings,
  } from '../lib/node';
  import '@contentauth/web-components/dist/components/panels/EditsActivity';
  import '@contentauth/web-components/dist/components/Tooltip';
  import '@contentauth/web-components/dist/themes/spectrum';
  import type { HierarchyTreeNode } from '../stores';
  import AboutSection from './inspect/AboutSection.svelte';
  export let node: HierarchyTreeNode;
  export let isComparing: boolean = false;
  export let isMobileViewer: boolean = false;
<<<<<<< HEAD
=======

  $: currentLocale = $locale || DEFAULT_LOCALE;
>>>>>>> 5ff61560
  $: manifest = getManifest(node);
  $: isOriginal = getIsOriginal(node);
  $: generator = manifest.claimGenerator.product;
  $: issuer = manifest?.signature?.issuer;
  $: sigDate = manifest?.signature?.date;
  $: producer = manifest.producer;
  $: isBeta = manifest.isBeta;
  $: website = manifest.website;
  $: socialAccounts = manifest.socialAccounts;
  $: web3Addresses = manifest.web3;
  $: ratings = getReviewRatings(node);
  $: editsActivityStrings = JSON.stringify({
    NO_EDITS: $_('comp.about.editsActivity.none'),
  });
</script>

<div>
  <dl>
    <AboutSection
      title={$_('comp.about.signedBy')}
      helper={$_('comp.about.signedBy.helpText')}>
      <dd class="flex space-x-2 !mb-0 " data-test-id="about.signed-by">
        <div class="relative top-0.5">
          <ProviderIcon provider={issuer} />
        </div>
        <div>
          {issuer ?? ''}
          <div data-test-id="about.signed-on">
            {#if sigDate && sigDate.toString() !== 'Invalid Date'}
              <div class="text-gray-700 -top-1.5">
                {$date(sigDate, { format: 'long' })}{' at '}
                {$time(sigDate, { format: 'short' })}
              </div>
            {:else}
              {$_('comp.about.signedOn.notAvailable')}
            {/if}
          </div>
        </div>
      </dd>
    </AboutSection>
  </dl>
</div>
<div>
  <dl data-test-id="about.produced-with">
    <AboutSection
      title={$_('comp.about.producedWith')}
      helper={$_('comp.about.producedWith.helpText')}>
      <dd class="flex">
        <div class="relative top-0.5">
          <ProviderIcon provider={generator} class="mr-2" />
        </div>
        <div class="break-word">
          <div>{generator}</div>
          {#if isBeta}
            <div class="text-gray-700">Content Credentials (Beta)</div>
          {/if}
        </div>
      </dd>
    </AboutSection>
  </dl>
</div>
<<<<<<< HEAD
<AboutSection
  title={$_('comp.about.editsActivity.header')}
  helper={$_('comp.about.editsActivity.helpText')}>
  {#await manifest.editsAndActivity() then categories}
    {#if categories}
      <div>
        <dl>
          {#if ratings.hasUnknownActions || ratings.wasPossiblyModified}
            <dd data-test-id="about.unknownActionsAlert" class="flex mt-1">
              <div class="relative top-0.5">
                <AlertOutlineIcon width="16px" height="16px" class="mr-2" />
              </div>
              <div class="italic text-gray-900">
                <span>{$_('comp.contentCredentialsError.unknownActions')}</span>
                <a href={getFaqUrl()} target="_blank" class="link"
                  >{$_('comp.contentCredentialsError.learnMore')}</a>
              </div>
            </dd>
          {/if}
          <dd class="mt-2" data-test-id="about.edits-and-activity">
            <cai-panel-edits-activity
              {categories}
              stringmap={editsActivityStrings}
              hidedescriptions={isMobileViewer && isComparing ? true : null}
              class="theme-spectrum" />
=======
{#await manifest.editsAndActivity(currentLocale) then categories}
  {#if categories}
    <div>
      <dl class="attributes">
        <dt>
          <div class="whitespace-nowrap">
            {$_('comp.about.editsActivity.header')}
          </div>
          <cai-tooltip placement="left" class="theme-spectrum">
            <div slot="content" class="text-gray-900" style="width: 200px;">
              {$_('comp.about.editsActivity.helpText')}
            </div>
          </cai-tooltip>
        </dt>
        {#if ratings.hasUnknownActions || ratings.wasPossiblyModified}
          <dd data-test-id="about.unknownActionsAlert" class="flex mt-1">
            <div class="relative top-0.5">
              <AlertOutlineIcon width="16px" height="16px" class="mr-2" />
            </div>
            <div class="italic text-gray-900">
              <span>{$_('comp.contentCredentialsError.unknownActions')}</span>
              <a href={getFaqUrl()} target="_blank" class="link"
                >{$_('comp.contentCredentialsError.learnMore')}</a>
            </div>
>>>>>>> 5ff61560
          </dd>
        </dl>
      </div>
    {/if}
  {/await}
</AboutSection>

{#if !isOriginal}
  <AboutSection
    title={$_('comp.about.assets.header')}
    helper={$_('comp.about.assets.helpText')}>
    <dl data-test-id="about.assets">
      <dd class="pt-2 pb-1">
        {#if node.children?.length}
          <div class="assets-used">
            {#each node.children as childNode}
              <div
                class="w-12 h-12 cursor-pointer"
                on:click={() => navigateToChild(childNode.data.loc)}>
                <Thumbnail node={childNode} {...getBadgeProps(childNode)} />
              </div>
            {/each}
          </div>
        {:else}
          {$_('comp.about.none')}
        {/if}
      </dd>
    </dl>
  </AboutSection>
{/if}

{#if producer}
  <div>
    <AboutSection
      title={$_('comp.about.producedBy')}
      helper={$_('comp.about.producedBy.helpText')}>
      <dl data-test-id="about.produced-by">
        <dd>{producer.name}</dd>
      </dl>
    </AboutSection>
  </div>
{/if}
{#if website}
  <div>
    <AboutSection
      title={$_('comp.about.website')}
      helper={$_('comp.about.website.helpText')}>
      <dl>
        <dd class="truncate">
          <a href={website} target="_blank" class="link">{website}</a>
        </dd>
      </dl>
    </AboutSection>
  </div>
{/if}
{#if socialAccounts?.length || web3Addresses?.length}
  <div class="space-y-4">
    {#if socialAccounts?.length}
      <dl>
        <AboutSection
          title={$_('comp.about.social')}
          helper={$_('comp.about.social.helpText')}>
          <dd class="social-accounts">
            {#each socialAccounts as account (account['@id'])}
              <div class="relative top-0.5">
                <ProviderIcon provider={account['@id']} class="mr-2" />
              </div>
              <a
                href={account['@id']}
                target="_blank"
                class="link"
                data-test-id="about.social-accounts.link">@{account.name}</a>
            {/each}
          </dd>
        </AboutSection>
      </dl>
    {/if}
    {#if web3Addresses?.length}
      <dl>
        <AboutSection
          title={$_('comp.about.web3')}
          helper={$_('comp.about.web3.helpText')}>
          {#each web3Addresses as [type, [address]]}
            <Web3Address {type} {address} />
          {/each}
        </AboutSection>
      </dl>
    {/if}
  </div>
{/if}

<style lang="postcss">
  .assets-used {
    @apply grid gap-3;
    grid-template-columns: repeat(auto-fit, 48px);
  }
  .social-accounts {
    @apply grid gap-x-2 gap-y-1 items-center;
    grid-template-columns: 16px auto;
  }
  @screen md {
    .about-info {
      @apply min-h-0;
    }
  }
</style><|MERGE_RESOLUTION|>--- conflicted
+++ resolved
@@ -35,11 +35,8 @@
   export let node: HierarchyTreeNode;
   export let isComparing: boolean = false;
   export let isMobileViewer: boolean = false;
-<<<<<<< HEAD
-=======
 
   $: currentLocale = $locale || DEFAULT_LOCALE;
->>>>>>> 5ff61560
   $: manifest = getManifest(node);
   $: isOriginal = getIsOriginal(node);
   $: generator = manifest.claimGenerator.product;
@@ -101,11 +98,10 @@
     </AboutSection>
   </dl>
 </div>
-<<<<<<< HEAD
 <AboutSection
   title={$_('comp.about.editsActivity.header')}
   helper={$_('comp.about.editsActivity.helpText')}>
-  {#await manifest.editsAndActivity() then categories}
+  {#await manifest.editsAndActivity(currentLocale) then categories}
     {#if categories}
       <div>
         <dl>
@@ -127,32 +123,6 @@
               stringmap={editsActivityStrings}
               hidedescriptions={isMobileViewer && isComparing ? true : null}
               class="theme-spectrum" />
-=======
-{#await manifest.editsAndActivity(currentLocale) then categories}
-  {#if categories}
-    <div>
-      <dl class="attributes">
-        <dt>
-          <div class="whitespace-nowrap">
-            {$_('comp.about.editsActivity.header')}
-          </div>
-          <cai-tooltip placement="left" class="theme-spectrum">
-            <div slot="content" class="text-gray-900" style="width: 200px;">
-              {$_('comp.about.editsActivity.helpText')}
-            </div>
-          </cai-tooltip>
-        </dt>
-        {#if ratings.hasUnknownActions || ratings.wasPossiblyModified}
-          <dd data-test-id="about.unknownActionsAlert" class="flex mt-1">
-            <div class="relative top-0.5">
-              <AlertOutlineIcon width="16px" height="16px" class="mr-2" />
-            </div>
-            <div class="italic text-gray-900">
-              <span>{$_('comp.contentCredentialsError.unknownActions')}</span>
-              <a href={getFaqUrl()} target="_blank" class="link"
-                >{$_('comp.contentCredentialsError.learnMore')}</a>
-            </div>
->>>>>>> 5ff61560
           </dd>
         </dl>
       </div>
