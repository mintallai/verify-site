--- conflicted
+++ resolved
@@ -48,14 +48,9 @@
 
 <div class="viewer-wrapper">
   <div
-<<<<<<< HEAD
-    class="viewer"
-    class:no-source={!$sourceManifestStore && !isLoading}
-=======
     class:viewer={isUploadMode}
     class:viewertree={!isUploadMode}
-    class:no-source={!$provenance && !isLoading}
->>>>>>> 8678e719
+    class:no-source={!$sourceManifestStore && !isLoading}
     class:upload={isUploadMode}
     class:dragging={isDragging}
     bind:clientWidth={width}
