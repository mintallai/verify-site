<script>
<<<<<<< HEAD
  import TrustCards from './TrustCards.svelte';
  import TrustCardsDesktop from './TrustCardsDesktop.svelte';
=======
  const data = [
    {
      label: 'Open-source standards',
      description:
        'Content Credentials are based on open technical standards developed and maintained by the C2PA, a cross-industry membership organization. You can review the standards anytime.',
      id: 1,
      bgColor: '#84c7fc',
    },
    {
      label: 'Clear tampering detection',
      description:
        'Content Credentials use technology that allows any unsupported changes to content’s edit history or the content itself  to be easily identified and exposed.',
      id: 2,
      bgColor: '#5ac97d',
    },
    {
      label: 'Accountability',
      description:
        'Organizations that issue Content Credentials must identify themselves in the Content Credentials they issue. Issuers therefore stake their reputations on their ability to record information accurately. Learn more about the Content Credentials trust model.',
      id: 3,
      bgColor: '#888ef8',
    },
  ];
>>>>>>> 8fbaa6c3
</script>

<div
  class="space-y-0 flex w-screen max-w-[90rem] items-center justify-center px-[1.5rem] lg:my-20 xl:my-40">
  <div
    class="flex flex-col items-center justify-center gap-[64px] md:gap-[80px]">
    <h2
      class=" 2xl:w-[58rem] 2xl:text-trust-title-2xl w-[22rem] pt-20 text-center text-trust-title md:w-[40rem] md:text-trust-title-md xl:py-0 xl:text-trust-title-xl">
      What makes Content Credentials trustworthy
    </h2>
<<<<<<< HEAD
    <div class="flex xl:hidden"><TrustCards /></div>
    <div class="hidden xl:flex"><TrustCardsDesktop /></div>
=======
    <!-- Media query for screens between 991px and 1280px (lg to xl) -->
    <ul class="flex flex-col items-center xl:hidden">
      <div
        class="flex flex-col items-center lg:flex-row lg:justify-center xl:hidden">
        <li class="mb-4 xs:w-[80%] lg:mb-0 lg:mr-8">
          <!-- Add margin for consistent gap -->
          <h3
            class="rounded-t-2xl bg-brand-blue px-[32px] py-[20px] text-trust-label">
            Open-source standards
          </h3>
          <div
            class="lg:text-trust-desc-lg h-full rounded-b-2xl bg-[#F6F5F2] px-[32px] pb-20 pt-[20px] text-trust-desc lg:pb-0">
            <p class="lg:h-[269px] lg:w-[325px]">
              Content Credentials are based on open technical standards
              developed and maintained by the C2PA, a cross-industry membership
              organization. You can review the standards anytime.
            </p>
          </div>
        </li>
        <li class="mb-4 xs:w-[80%] lg:mb-0">
          <!-- Add margin for consistent gap -->
          <h3
            class="font-Norske rounded-t-2xl bg-brand-green px-[32px] py-[20px] text-trust-label">
            Clear tampering detection
          </h3>
          <div
            class="lg:text-trust-desc-lg h-full rounded-b-2xl bg-[#F6F5F2] px-[32px] pb-20 pt-[20px] text-trust-desc lg:pb-0">
            <p class="lg:h-[269px] lg:w-[325px]">
              Content Credentials use technology that allows any unsupported
              changes to content’s edit history or the content itself to be
              easily identified and exposed.
            </p>
          </div>
        </li>
      </div>
      <div class="lg:hidden"></div>
      <!-- Empty div to create space between rows -->
      <li class="mb-4 xs:w-[80%] lg:mx-auto lg:mb-0 lg:w-1/2 lg:pt-12">
        <!-- Add margin for consistent gap and center the third item -->
        <div class="xl:hidden">
          <h3
            class="font-Norske rounded-t-2xl bg-brand-violet px-[32px] py-[20px] text-trust-label">
            Accountability
          </h3>
          <div
            class="lg:text-trust-desc-lg h-full rounded-b-2xl bg-[#F6F5F2] px-[32px] pb-20 pt-[20px] text-trust-desc lg:pb-0">
            <p class="lg:h-[269px] lg:w-[325px]">
              Organizations that issue Content Credentials must identify
              themselves in the Content Credentials they issue. Issuers
              therefore stake their reputations on their ability to record
              information accurately. Learn more about the Content Credentials
              trust model.
            </p>
          </div>
        </div>
      </li>
    </ul>

    <!-- Media query for screens wider than 1280px (xl+) -->
    <ul class="hidden justify-center gap-4 xl:flex">
      {#each data as item}
        <li class="w-[389px]">
          <h3
            class="font-Norske rounded-t-2xl px-[32px] py-[20px] text-trust-label"
            style={`background-color: ${item.bgColor}`}>
            {item.label}
          </h3>
          <div
            class="xxl:text-trust-desc-xxl h-full rounded-b-2xl bg-[#F6F5F2] px-[32px] pt-[20px] text-trust-desc xl:text-trust-desc-xl">
            <p class="xl:h-[269px] xl:w-[325px]">
              {item.description}
            </p>
          </div>
        </li>
      {/each}
    </ul>
>>>>>>> 8fbaa6c3
  </div>
</div><|MERGE_RESOLUTION|>--- conflicted
+++ resolved
@@ -1,32 +1,6 @@
 <script>
-<<<<<<< HEAD
   import TrustCards from './TrustCards.svelte';
   import TrustCardsDesktop from './TrustCardsDesktop.svelte';
-=======
-  const data = [
-    {
-      label: 'Open-source standards',
-      description:
-        'Content Credentials are based on open technical standards developed and maintained by the C2PA, a cross-industry membership organization. You can review the standards anytime.',
-      id: 1,
-      bgColor: '#84c7fc',
-    },
-    {
-      label: 'Clear tampering detection',
-      description:
-        'Content Credentials use technology that allows any unsupported changes to content’s edit history or the content itself  to be easily identified and exposed.',
-      id: 2,
-      bgColor: '#5ac97d',
-    },
-    {
-      label: 'Accountability',
-      description:
-        'Organizations that issue Content Credentials must identify themselves in the Content Credentials they issue. Issuers therefore stake their reputations on their ability to record information accurately. Learn more about the Content Credentials trust model.',
-      id: 3,
-      bgColor: '#888ef8',
-    },
-  ];
->>>>>>> 8fbaa6c3
 </script>
 
 <div
@@ -37,86 +11,5 @@
       class=" 2xl:w-[58rem] 2xl:text-trust-title-2xl w-[22rem] pt-20 text-center text-trust-title md:w-[40rem] md:text-trust-title-md xl:py-0 xl:text-trust-title-xl">
       What makes Content Credentials trustworthy
     </h2>
-<<<<<<< HEAD
-    <div class="flex xl:hidden"><TrustCards /></div>
-    <div class="hidden xl:flex"><TrustCardsDesktop /></div>
-=======
-    <!-- Media query for screens between 991px and 1280px (lg to xl) -->
-    <ul class="flex flex-col items-center xl:hidden">
-      <div
-        class="flex flex-col items-center lg:flex-row lg:justify-center xl:hidden">
-        <li class="mb-4 xs:w-[80%] lg:mb-0 lg:mr-8">
-          <!-- Add margin for consistent gap -->
-          <h3
-            class="rounded-t-2xl bg-brand-blue px-[32px] py-[20px] text-trust-label">
-            Open-source standards
-          </h3>
-          <div
-            class="lg:text-trust-desc-lg h-full rounded-b-2xl bg-[#F6F5F2] px-[32px] pb-20 pt-[20px] text-trust-desc lg:pb-0">
-            <p class="lg:h-[269px] lg:w-[325px]">
-              Content Credentials are based on open technical standards
-              developed and maintained by the C2PA, a cross-industry membership
-              organization. You can review the standards anytime.
-            </p>
-          </div>
-        </li>
-        <li class="mb-4 xs:w-[80%] lg:mb-0">
-          <!-- Add margin for consistent gap -->
-          <h3
-            class="font-Norske rounded-t-2xl bg-brand-green px-[32px] py-[20px] text-trust-label">
-            Clear tampering detection
-          </h3>
-          <div
-            class="lg:text-trust-desc-lg h-full rounded-b-2xl bg-[#F6F5F2] px-[32px] pb-20 pt-[20px] text-trust-desc lg:pb-0">
-            <p class="lg:h-[269px] lg:w-[325px]">
-              Content Credentials use technology that allows any unsupported
-              changes to content’s edit history or the content itself to be
-              easily identified and exposed.
-            </p>
-          </div>
-        </li>
-      </div>
-      <div class="lg:hidden"></div>
-      <!-- Empty div to create space between rows -->
-      <li class="mb-4 xs:w-[80%] lg:mx-auto lg:mb-0 lg:w-1/2 lg:pt-12">
-        <!-- Add margin for consistent gap and center the third item -->
-        <div class="xl:hidden">
-          <h3
-            class="font-Norske rounded-t-2xl bg-brand-violet px-[32px] py-[20px] text-trust-label">
-            Accountability
-          </h3>
-          <div
-            class="lg:text-trust-desc-lg h-full rounded-b-2xl bg-[#F6F5F2] px-[32px] pb-20 pt-[20px] text-trust-desc lg:pb-0">
-            <p class="lg:h-[269px] lg:w-[325px]">
-              Organizations that issue Content Credentials must identify
-              themselves in the Content Credentials they issue. Issuers
-              therefore stake their reputations on their ability to record
-              information accurately. Learn more about the Content Credentials
-              trust model.
-            </p>
-          </div>
-        </div>
-      </li>
-    </ul>
-
-    <!-- Media query for screens wider than 1280px (xl+) -->
-    <ul class="hidden justify-center gap-4 xl:flex">
-      {#each data as item}
-        <li class="w-[389px]">
-          <h3
-            class="font-Norske rounded-t-2xl px-[32px] py-[20px] text-trust-label"
-            style={`background-color: ${item.bgColor}`}>
-            {item.label}
-          </h3>
-          <div
-            class="xxl:text-trust-desc-xxl h-full rounded-b-2xl bg-[#F6F5F2] px-[32px] pt-[20px] text-trust-desc xl:text-trust-desc-xl">
-            <p class="xl:h-[269px] xl:w-[325px]">
-              {item.description}
-            </p>
-          </div>
-        </li>
-      {/each}
-    </ul>
->>>>>>> 8fbaa6c3
   </div>
 </div>