--- conflicted
+++ resolved
@@ -14,13 +14,9 @@
         Empowering creators to get credit for their work
       </h3>
       <p
-<<<<<<< HEAD
         class="2xl:text-key-sub-text-2xl text-key-sub-text text-gray-900/60 xl:text-key-sub-text-xl">
         Content is often mis-credited or not credited at all when shared online,
-=======
-        class="xxl:text-key-sub-text-xxl text-key-sub-text text-gray-900/60 xl:text-key-sub-text-xl">
-        Content is often miscredited or not credited at all when shared online,
->>>>>>> 8fbaa6c3
+
         creating tons of lost opportunity for creators. Content Credentials
         enable creators to get recognized for their work, market it, and build
         their following.
@@ -34,13 +30,9 @@
         Empowering creators to get credit for their work
       </h3>
       <p
-<<<<<<< HEAD
         class="2xl:text-key-sub-text-2xl text-key-sub-text text-gray-900/60 xl:text-key-sub-text-xl">
         Content is often mis-credited or not credited at all when shared online,
-=======
-        class="xxl:text-key-sub-text-xxl text-key-sub-text text-gray-900/60 xl:text-key-sub-text-xl">
-        Content is often miscredited or not credited at all when shared online,
->>>>>>> 8fbaa6c3
+
         creating tons of lost opportunity for creators. Content Credentials
         enable creators to get recognized for their work, market it, and build
         their following.
