// ADOBE CONFIDENTIAL
// Copyright 2021 Adobe
// All Rights Reserved.
//
// NOTICE: All information contained herein is, and remains
// the property of Adobe and its suppliers, if any. The intellectual
// and technical concepts contained herein are proprietary to Adobe
// and its suppliers and are protected by all applicable intellectual
// property laws, including trade secret and copyright laws.
// Dissemination of this information or reproduction of this material
// is strictly forbidden unless prior written permission is obtained
// from Adobe.

import { TestImageDescriptor } from '../types';

const claim: TestImageDescriptor = {
  imagePath: 'CAIXCI.jpg',
  description: 'nested off the golden path',
  claim: {
    data: {
      fileName: 'CAIXCI.jpg',
      badge: 'info',
      signedBy: 'Adobe, Inc.',
<<<<<<< HEAD
      signedOn: '10/13/21,  9:44 PM',
      producedWith: 'C2PA',
=======
      signedOn: 'April 20, 2022 at  6:44 PM',
      producedWith: 'C2PA Testing',
>>>>>>> db76de78
      isBeta: true,
      editsAndActivity: [
        {
          name: 'Color adjustments',
          label: 'Changed tone, saturation, etc.',
        },
        {
          name: 'Imported assets',
          label: 'Added images, videos, etc.',
        },
        {
          name: 'Size and position adjustments',
          label: 'Changed size, orientation, direction, or position',
        },
      ],
      producedBy: 'Gavin Peacock',
      socialMedia: [
        {
          url: 'https://www.twitter.com/gvnpeacock',
          username: '@gvnpeacock',
        },
      ],
    },
    ingredients: [
      {
        data: {
          fileName: 'CA.jpg',
          badge: 'info',
          signedBy: 'Adobe, Inc.',
<<<<<<< HEAD
          signedOn: '10/13/21,  9:44 PM',
          producedWith: 'C2PA',
=======
          signedOn: 'April 20, 2022 at  6:44 PM',
          producedWith: 'C2PA Testing',
>>>>>>> db76de78
          isBeta: true,
          editsAndActivity: [
            {
              name: 'Color adjustments',
              label: 'Changed tone, saturation, etc.',
            },
            {
              name: 'Imported assets',
              label: 'Added images, videos, etc.',
            },
          ],
          producedBy: 'Gavin Peacock',
          socialMedia: [
            {
              url: 'https://www.twitter.com/gvnpeacock',
              username: '@gvnpeacock',
            },
          ],
        },
        ingredients: [
          {
            data: {
              fileName: 'A.jpg',
            },
          },
        ],
      },
      {
        data: {
          fileName: 'XCI.jpg',
          badge: 'missing',
          claimStatus: 'otgp',
        },
        ingredients: [
          {
            data: {
              fileName: 'CI.jpg',
              badge: 'info',
              signedBy: 'Adobe, Inc.',
<<<<<<< HEAD
              signedOn: '10/13/21,  9:44 PM',
              producedWith: 'C2PA',
=======
              signedOn: 'April 20, 2022 at  6:44 PM',
              producedWith: 'C2PA Testing',
>>>>>>> db76de78
              isBeta: true,
              editsAndActivity: [
                {
                  name: 'Color adjustments',
                  label: 'Changed tone, saturation, etc.',
                },
                {
                  name: 'Imported assets',
                  label: 'Added images, videos, etc.',
                },
                {
                  name: 'Size and position adjustments',
                  label: 'Changed size, orientation, direction, or position',
                },
              ],
              producedBy: 'Gavin Peacock',
              socialMedia: [
                {
                  url: 'https://www.twitter.com/gvnpeacock',
                  username: '@gvnpeacock',
                },
              ],
            },
            ingredients: [
              {
                data: {
                  fileName: 'I.jpg',
                  claimStatus: 'none',
                },
              },
            ],
          },
        ],
      },
    ],
  },
};

export default claim;<|MERGE_RESOLUTION|>--- conflicted
+++ resolved
@@ -21,13 +21,8 @@
       fileName: 'CAIXCI.jpg',
       badge: 'info',
       signedBy: 'Adobe, Inc.',
-<<<<<<< HEAD
-      signedOn: '10/13/21,  9:44 PM',
+      signedOn: 'April 20, 2022 at  6:44 PM',
       producedWith: 'C2PA',
-=======
-      signedOn: 'April 20, 2022 at  6:44 PM',
-      producedWith: 'C2PA Testing',
->>>>>>> db76de78
       isBeta: true,
       editsAndActivity: [
         {
@@ -57,13 +52,8 @@
           fileName: 'CA.jpg',
           badge: 'info',
           signedBy: 'Adobe, Inc.',
-<<<<<<< HEAD
-          signedOn: '10/13/21,  9:44 PM',
+          signedOn: 'April 20, 2022 at  6:44 PM',
           producedWith: 'C2PA',
-=======
-          signedOn: 'April 20, 2022 at  6:44 PM',
-          producedWith: 'C2PA Testing',
->>>>>>> db76de78
           isBeta: true,
           editsAndActivity: [
             {
@@ -103,13 +93,8 @@
               fileName: 'CI.jpg',
               badge: 'info',
               signedBy: 'Adobe, Inc.',
-<<<<<<< HEAD
-              signedOn: '10/13/21,  9:44 PM',
+              signedOn: 'April 20, 2022 at  6:44 PM',
               producedWith: 'C2PA',
-=======
-              signedOn: 'April 20, 2022 at  6:44 PM',
-              producedWith: 'C2PA Testing',
->>>>>>> db76de78
               isBeta: true,
               editsAndActivity: [
                 {
