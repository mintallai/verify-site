--- conflicted
+++ resolved
@@ -57,10 +57,7 @@
   },
   theme: {
     screens: {
-<<<<<<< HEAD
       xxs: '100px',
-=======
->>>>>>> ae511088
       xs: '300px',
       sm: '478px',
       md: '768px',
@@ -73,14 +70,6 @@
       base: defs['family-base'],
     },
     colors: {
-<<<<<<< HEAD
-=======
-      'brand-yellow': '#FCE458',
-      'brand-orange': '#EF9349',
-      'brand-gray': '#757575',
-      'brand-blue': '#84c7fc',
-      'sub-desc': '#757575',
->>>>>>> ae511088
       white: '#ffffff',
       'gray-40': defs['gray-40'],
       'gray-100': defs['gray-100'],
@@ -341,7 +330,6 @@
         {
           fontWeight: '700',
           lineHeight: '2.75rem',
-<<<<<<< HEAD
         },
       ],
       'hiw-title-md': [
@@ -365,8 +353,6 @@
           fontWeight: '700',
           lineHeight: '4.95rem',
           letterSpacing: '-0.135rem',
-=======
->>>>>>> ae511088
         },
       ],
       'hiw-desc': [
@@ -383,7 +369,6 @@
           lineHeight: '1.51875rem ',
         },
       ],
-<<<<<<< HEAD
       'hiw-desc-xxl': [
         '1.3125rem',
         {
@@ -447,8 +432,6 @@
         },
       ],
       'trust-desc-xxl': [
-=======
-      'hiw-desc-2xl': [
         '1.3125rem',
         {
           fontWeight: '400',
@@ -456,7 +439,7 @@
           letterSpacing: '-0.01313rem',
         },
       ],
-      'trust-title': [
+      'movement-title': [
         '2.5rem',
         {
           fontWeight: '700',
@@ -464,15 +447,14 @@
           letterSpacing: '-0.075rem',
         },
       ],
-      'trust-title-md': [
+      'movement-title-md': [
         '3rem',
         {
           fontWeight: '700',
           lineHeight: '3.3rem',
-          letterSpacing: '-0.075rem',
-        },
-      ],
-      'trust-title-xl': [
+        },
+      ],
+      'movement-title-xl': [
         '3.5rem',
         {
           fontWeight: '700',
@@ -480,38 +462,15 @@
           letterSpacing: '-0.105rem',
         },
       ],
-      'trust-title-2xl': [
+      'movement-title-xxl': [
         '4.5rem',
         {
           fontWeight: '700',
-          lineHeight: '4.95rem',
+          lineHeight: '3.95rem',
           letterSpacing: '-0.135rem',
         },
       ],
-      'trust-label': [
-        '1.5rem',
-        {
-          fontWeight: '400',
-          lineHeight: '2.025rem',
-          letterSpacing: '-0.015rem',
-        },
-      ],
-      'trust-desc': [
-        '1.125rem',
-        {
-          fontWeight: '400',
-          lineHeight: '1.51875rem',
-        },
-      ],
-      'trust-desc-xl': [
-        '1rem',
-        {
-          fontWeight: '400',
-          lineHeight: '1.35rem',
-        },
-      ],
-      'trust-desc-2xl': [
->>>>>>> ae511088
+      'movement-text': [
         '1.3125rem',
         {
           fontWeight: '400',
@@ -519,49 +478,6 @@
           letterSpacing: '-0.01313rem',
         },
       ],
-      'movement-title': [
-        '2.5rem',
-        {
-          fontWeight: '700',
-          lineHeight: '2.75rem',
-          letterSpacing: '-0.075rem',
-        },
-      ],
-      'movement-title-md': [
-        '3rem',
-        {
-          fontWeight: '700',
-          lineHeight: '3.3rem',
-        },
-      ],
-      'movement-title-xl': [
-        '3.5rem',
-        {
-          fontWeight: '700',
-          lineHeight: '3.85rem',
-          letterSpacing: '-0.105rem',
-        },
-      ],
-<<<<<<< HEAD
-      'movement-title-xxl': [
-=======
-      'movement-title-2xl': [
->>>>>>> ae511088
-        '4.5rem',
-        {
-          fontWeight: '700',
-          lineHeight: '3.95rem',
-          letterSpacing: '-0.135rem',
-        },
-      ],
-      'movement-text': [
-        '1.3125rem',
-        {
-          fontWeight: '400',
-          lineHeight: '1.77188rem',
-          letterSpacing: '-0.01313rem',
-        },
-      ],
       'movement-text-xl': [
         '1.5rem',
         {
@@ -570,11 +486,7 @@
           letterSpacing: '-0.015rem',
         },
       ],
-<<<<<<< HEAD
       'movement-text-xxl': [
-=======
-      'movement-text-2xl': [
->>>>>>> ae511088
         '1.875rem',
         {
           fontWeight: '400',
@@ -690,17 +602,6 @@
       sm: '0px 1px 3px 0px rgba(0, 0, 0, 0.35)',
     },
     extend: {
-<<<<<<< HEAD
-=======
-      backgroundColor: {
-        'brand-red': '#fe818b',
-        'brand-green': '#5ac97d',
-        'brand-yellow': '#fbe756',
-        'brand-orange': '#ef9449',
-        'brand-violet': '#888ef8',
-        'brand-blue': '#84c7fc',
-      },
->>>>>>> ae511088
       spacing: {
         sidebar: '20rem',
         header: '3.5rem',
