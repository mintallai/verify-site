--- conflicted
+++ resolved
@@ -11,11 +11,8 @@
 // is strictly forbidden unless prior written permission is obtained
 // from Adobe.
 
-<<<<<<< HEAD
 // import tailwindForms from '@tailwindcss/forms';
-=======
-import tailwindForms from '@tailwindcss/forms';
->>>>>>> 8bc84ad1
+
 import css from 'css';
 import { readFileSync } from 'node:fs';
 import { resolve } from 'node:path';
@@ -61,7 +58,6 @@
   },
   theme: {
     fontFamily: {
-<<<<<<< HEAD
       // home: defs['family-home'],
       // homeWide: defs['family-home-wide'],
       // base: defs['family-base'],
@@ -77,14 +73,6 @@
       'gray-40': defs['gray-40'],
       'gray-50': defs['gray-50'],
       'gray-75': defs['gray-75'],
-=======
-      home: defs['family-home'],
-      base: defs['family-base'],
-    },
-    colors: {
-      white: '#ffffff',
-      'gray-40': defs['gray-40'],
->>>>>>> 8bc84ad1
       'gray-100': defs['gray-100'],
       'gray-200': defs['gray-200'],
       'gray-300': defs['gray-300'],
@@ -363,14 +351,9 @@
     },
   },
   plugins: [
-<<<<<<< HEAD
     // tailwindForms({
     //   strategy: 'class',
     // }),
-=======
-    tailwindForms({
-      strategy: 'class',
-    }),
->>>>>>> 8bc84ad1
+
   ],
 } satisfies Config;