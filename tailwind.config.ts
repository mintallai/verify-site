--- conflicted
+++ resolved
@@ -86,13 +86,10 @@
       'gray-800': 'var(--gray-800)',
       'gray-900': 'var(--gray-900)',
       'blue-100': 'var(--blue-100)',
-<<<<<<< HEAD
       'blue-200': 'var(--blue-200)',
       'blue-300': 'var(--blue-300)',
       'blue-400': 'var(--blue-400)',
       'blue-500': 'var(--blue-500)',
-=======
->>>>>>> 76dbdce0
       'blue-600': 'var(--blue-600)',
       'blue-700': 'var(--blue-700)',
       'blue-800': 'var(--blue-900)',
